go 1.18

use (
//	./batch-submitter
//	./bss-core
//	./gas-oracle
//	./indexer
//	./l2geth
//	./l2geth-exporter
	./op-batcher
	./op-bindings
	./op-e2e
	./op-exporter
	./op-node
	./op-proposer
	./op-service
//	./proxyd
	./op-chain-ops
<<<<<<< HEAD
	./erigon
=======
>>>>>>> b1ab36cf
//	./teleportr
)

replace github.com/ethereum/go-ethereum v1.10.21 => github.com/ethereum-optimism/op-geth v0.0.0-20220819161933-acfde114de61

// For local debugging:
//replace github.com/ethereum/go-ethereum v1.10.21 => ../go-ethereum<|MERGE_RESOLUTION|>--- conflicted
+++ resolved
@@ -1,12 +1,6 @@
 go 1.18
 
 use (
-//	./batch-submitter
-//	./bss-core
-//	./gas-oracle
-//	./indexer
-//	./l2geth
-//	./l2geth-exporter
 	./op-batcher
 	./op-bindings
 	./op-e2e
@@ -14,13 +8,8 @@
 	./op-node
 	./op-proposer
 	./op-service
-//	./proxyd
 	./op-chain-ops
-<<<<<<< HEAD
 	./erigon
-=======
->>>>>>> b1ab36cf
-//	./teleportr
 )
 
 replace github.com/ethereum/go-ethereum v1.10.21 => github.com/ethereum-optimism/op-geth v0.0.0-20220819161933-acfde114de61
